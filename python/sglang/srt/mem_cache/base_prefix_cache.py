--- conflicted
+++ resolved
@@ -43,11 +43,7 @@
 
     @abstractmethod
     def protected_size(self):
-<<<<<<< HEAD
-        pass
-=======
         raise NotImplementedError()
->>>>>>> 97a3c181
 
     def total_size(self):
         raise NotImplementedError()

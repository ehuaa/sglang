--- conflicted
+++ resolved
@@ -647,11 +647,7 @@
     if server_args.attention_backend == "flashinfer":
         assert_pkg_version(
             "flashinfer_python",
-<<<<<<< HEAD
-            "0.2.5",
-=======
             "0.2.10",
->>>>>>> 84cb449e
             "Please uninstall the old version and "
             "reinstall the latest version by following the instructions "
             "at https://docs.flashinfer.ai/installation.html.",

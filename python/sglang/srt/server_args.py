# Copyright 2023-2024 SGLang Team
# Licensed under the Apache License, Version 2.0 (the "License");
# you may not use this file except in compliance with the License.
# You may obtain a copy of the License at
#
#     http://www.apache.org/licenses/LICENSE-2.0
#
# Unless required by applicable law or agreed to in writing, software
# distributed under the License is distributed on an "AS IS" BASIS,
# WITHOUT WARRANTIES OR CONDITIONS OF ANY KIND, either express or implied.
# See the License for the specific language governing permissions and
# limitations under the License.
# ==============================================================================
"""The arguments of the server."""

import argparse
import dataclasses
import logging
import random
import tempfile
from typing import List, Optional

import torch

from sglang.srt.hf_transformers_utils import check_gguf_file
from sglang.srt.utils import (
    get_amdgpu_memory_capacity,
    get_hpu_memory_capacity,
    get_nvgpu_memory_capacity,
    is_flashinfer_available,
    is_hip,
    is_ipv6,
    is_port_available,
    nullable_str,
)

logger = logging.getLogger(__name__)


@dataclasses.dataclass
class ServerArgs:
    # Model and tokenizer
    model_path: str
    tokenizer_path: Optional[str] = None
    tokenizer_mode: str = "auto"
    load_format: str = "auto"
    trust_remote_code: bool = True
    dtype: str = "auto"
    kv_cache_dtype: str = "auto"
    quantization_param_path: nullable_str = None
    quantization: Optional[str] = None
    context_length: Optional[int] = None
    device: str = "cuda"
    served_model_name: Optional[str] = None
    chat_template: Optional[str] = None
    is_embedding: bool = False
    revision: Optional[str] = None
    skip_tokenizer_init: bool = False

    # Port for the HTTP server
    host: str = "127.0.0.1"
    port: int = 30000

    # Memory and scheduling
    mem_fraction_static: Optional[float] = None
    max_running_requests: Optional[int] = None
    max_total_tokens: Optional[int] = None
    chunked_prefill_size: Optional[int] = None
    max_prefill_tokens: int = 16384
    schedule_policy: str = "lpm"
    schedule_conservativeness: float = 1.0
    cpu_offload_gb: int = 0
    prefill_only_one_req: bool = False

    # Other runtime options
    tp_size: int = 1
    stream_interval: int = 1
    random_seed: Optional[int] = None
    constrained_json_whitespace_pattern: Optional[str] = None
    watchdog_timeout: float = 300
    download_dir: Optional[str] = None
    base_gpu_id: int = 0

    # Logging
    log_level: str = "info"
    log_level_http: Optional[str] = None
    log_requests: bool = False
    show_time_cost: bool = False
    enable_metrics: bool = False
    decode_log_interval: int = 40

    # API related
    api_key: Optional[str] = None
    file_storage_pth: str = "sglang_storage"
    enable_cache_report: bool = False

    # Data parallelism
    dp_size: int = 1
    load_balance_method: str = "round_robin"

    # Expert parallelism
    ep_size: int = 1

    # Multi-node distributed serving
    dist_init_addr: Optional[str] = None
    nnodes: int = 1
    node_rank: int = 0

    # Model override args in JSON
    json_model_override_args: str = "{}"

    # LoRA
    lora_paths: Optional[List[str]] = None
    max_loras_per_batch: int = 8

    # Kernel backend
    attention_backend: Optional[str] = None
    sampling_backend: Optional[str] = None
    grammar_backend: Optional[str] = "outlines"

    # Speculative decoding
    speculative_draft_model_path: Optional[str] = None
    speculative_algorithm: Optional[str] = None
    speculative_num_steps: int = 5
    speculative_num_draft_tokens: int = 64
    speculative_eagle_topk: int = 8

    # Double Sparsity
    enable_double_sparsity: bool = False
    ds_channel_config_path: str = None
    ds_heavy_channel_num: int = 32
    ds_heavy_token_num: int = 256
    ds_heavy_channel_type: str = "qk"
    ds_sparse_decode_threshold: int = 4096

    # Optimization/debug options
    disable_radix_cache: bool = False
    disable_jump_forward: bool = False
    disable_cuda_graph: bool = False
    disable_cuda_graph_padding: bool = False
    disable_outlines_disk_cache: bool = False
    disable_custom_all_reduce: bool = False
    disable_mla: bool = False
    disable_overlap_schedule: bool = False
    enable_mixed_chunk: bool = False
    enable_dp_attention: bool = False
    enable_ep_moe: bool = False
    enable_torch_compile: bool = False
    torch_compile_max_bs: int = 32
    cuda_graph_max_bs: Optional[int] = None
    cuda_graph_bs: Optional[List[int]] = None
    torchao_config: str = ""
    enable_nan_detection: bool = False
    enable_p2p_check: bool = False
    triton_attention_reduce_in_fp32: bool = False
    triton_attention_num_kv_splits: int = 8
    num_continuous_decode_steps: int = 1
    delete_ckpt_after_loading: bool = False
<<<<<<< HEAD
    enable_hierarchical_cache: bool = False
=======
    enable_memory_saver: bool = False
    allow_auto_truncate: bool = False
>>>>>>> f3e9b489

    def __post_init__(self):
        # Set missing default values
        if self.tokenizer_path is None:
            self.tokenizer_path = self.model_path

        if self.served_model_name is None:
            self.served_model_name = self.model_path

        if self.random_seed is None:
            self.random_seed = random.randint(0, 1 << 30)

        if is_hip():
            gpu_mem = get_amdgpu_memory_capacity()
        elif torch.cuda.is_available():
            gpu_mem = get_nvgpu_memory_capacity()
        elif self.device == "hpu":
            gpu_mem = get_hpu_memory_capacity()
        else:
            # GPU memory is not known yet or no GPU is available.
            gpu_mem = None

        # Set mem fraction static, which depends on the tensor parallelism size
        if self.mem_fraction_static is None:
            if self.tp_size >= 16:
                self.mem_fraction_static = 0.79
            elif self.tp_size >= 8:
                self.mem_fraction_static = 0.81
            elif self.tp_size >= 4:
                self.mem_fraction_static = 0.85
            elif self.tp_size >= 2:
                self.mem_fraction_static = 0.87
            else:
                self.mem_fraction_static = 0.88

        # Set chunked prefill size, which depends on the gpu memory capacity
        if self.chunked_prefill_size is None:
            if gpu_mem is not None and gpu_mem < 25_000:
                self.chunked_prefill_size = 2048
            else:
                self.chunked_prefill_size = 8192

        # Set cuda graph max batch size
        if self.cuda_graph_max_bs is None:
            # Based on detailed statistics, when serving TP1/TP2 models on lower-end GPUs with HBM<25G, you can either disable cuda graph or set `cuda_graph_max_bs` to a very small value to reduce the memory overhead of creating cuda graphs, with almost no impact on performance. However, when serving models with TP4 or TP8, we need to enable cuda graph to maintain high performance. In this case, we can set `cuda_graph_max_bs` to 80 (half of the default value 160) to reduce the memory overhead of creating cuda graphs. Looking at the logs from TP4 serving of qwen2-72b, a value of 80 is sufficient and can reduce the memory overhead of creating cuda graphs on lower-end GPUs compared to the original 160, avoiding OOM issues.
            if gpu_mem is not None and gpu_mem < 25_000:
                if self.tp_size < 4:
                    self.cuda_graph_max_bs = 8
                else:
                    self.cuda_graph_max_bs = 80
            else:
                self.cuda_graph_max_bs = 160

        # Choose kernel backends
        if self.device == "hpu":
            self.attention_backend = "torch_native"
            self.sampling_backend = "pytorch"

        if self.attention_backend is None:
            self.attention_backend = (
                "flashinfer" if is_flashinfer_available() else "triton"
            )
        if self.sampling_backend is None:
            self.sampling_backend = (
                "flashinfer" if is_flashinfer_available() else "pytorch"
            )

        if self.attention_backend == "torch_native":
            logger.warning(
                "Cuda graph is disabled because of using torch native attention backend"
            )
            self.disable_cuda_graph = True

        # Expert parallelism
        if self.enable_ep_moe:
            self.ep_size = self.tp_size
            logger.info(
                f"EP MoE is enabled. The expert parallel size is adjusted to be the same as the tensor parallel size[{self.tp_size}]."
            )

        # Others
        if self.enable_dp_attention:
            self.dp_size = self.tp_size
            assert self.tp_size % self.dp_size == 0
            self.chunked_prefill_size = self.chunked_prefill_size // 2
            self.schedule_conservativeness = self.schedule_conservativeness * 0.3
            logger.warning(
                f"DP attention is enabled. The chunked prefill size is adjusted to {self.chunked_prefill_size} to avoid MoE kernel issues. "
                f"The schedule conservativeness is adjusted to {self.schedule_conservativeness}. "
                "Data parallel size is adjusted to be the same as tensor parallel size. "
            )

        # Speculative Decoding
        if self.speculative_algorithm == "EAGLE":
            self.prefill_only_one_req = True
            self.disable_cuda_graph_padding = True
            self.disable_radix_cache = True
            self.disable_overlap_schedule = True
            self.chunked_prefill_size = -1
            logger.info(
                "The radix cache, chunked prefill, and overlap scheduler are disabled because of using eagle speculative decoding."
            )

        # GGUF
        if (
            self.load_format == "auto" or self.load_format == "gguf"
        ) and check_gguf_file(self.model_path):
            self.quantization = self.load_format = "gguf"

    @staticmethod
    def add_cli_args(parser: argparse.ArgumentParser):
        # Model and port args
        parser.add_argument(
            "--model-path",
            type=str,
            help="The path of the model weights. This can be a local folder or a Hugging Face repo ID.",
            required=True,
        )
        parser.add_argument(
            "--tokenizer-path",
            type=str,
            default=ServerArgs.tokenizer_path,
            help="The path of the tokenizer.",
        )
        parser.add_argument(
            "--host", type=str, default=ServerArgs.host, help="The host of the server."
        )
        parser.add_argument(
            "--port", type=int, default=ServerArgs.port, help="The port of the server."
        )
        parser.add_argument(
            "--tokenizer-mode",
            type=str,
            default=ServerArgs.tokenizer_mode,
            choices=["auto", "slow"],
            help="Tokenizer mode. 'auto' will use the fast "
            "tokenizer if available, and 'slow' will "
            "always use the slow tokenizer.",
        )
        parser.add_argument(
            "--skip-tokenizer-init",
            action="store_true",
            help="If set, skip init tokenizer and pass input_ids in generate request",
        )
        parser.add_argument(
            "--load-format",
            type=str,
            default=ServerArgs.load_format,
            choices=[
                "auto",
                "pt",
                "safetensors",
                "npcache",
                "dummy",
                "gguf",
                "bitsandbytes",
            ],
            help="The format of the model weights to load. "
            '"auto" will try to load the weights in the safetensors format '
            "and fall back to the pytorch bin format if safetensors format "
            "is not available. "
            '"pt" will load the weights in the pytorch bin format. '
            '"safetensors" will load the weights in the safetensors format. '
            '"npcache" will load the weights in pytorch format and store '
            "a numpy cache to speed up the loading. "
            '"dummy" will initialize the weights with random values, '
            "which is mainly for profiling."
            '"gguf" will load the weights in the gguf format. '
            '"bitsandbytes" will load the weights using bitsandbytes '
            "quantization.",
        )
        parser.add_argument(
            "--trust-remote-code",
            action="store_true",
            help="Whether or not to allow for custom models defined on the Hub in their own modeling files.",
        )
        parser.add_argument(
            "--dtype",
            type=str,
            default=ServerArgs.dtype,
            choices=["auto", "half", "float16", "bfloat16", "float", "float32"],
            help="Data type for model weights and activations.\n\n"
            '* "auto" will use FP16 precision for FP32 and FP16 models, and '
            "BF16 precision for BF16 models.\n"
            '* "half" for FP16. Recommended for AWQ quantization.\n'
            '* "float16" is the same as "half".\n'
            '* "bfloat16" for a balance between precision and range.\n'
            '* "float" is shorthand for FP32 precision.\n'
            '* "float32" for FP32 precision.',
        )
        parser.add_argument(
            "--kv-cache-dtype",
            type=str,
            default=ServerArgs.kv_cache_dtype,
            choices=["auto", "fp8_e5m2", "fp8_e4m3"],
            help='Data type for kv cache storage. "auto" will use model data type. "fp8_e5m2" and "fp8_e4m3" is supported for CUDA 11.8+.',
        )
        parser.add_argument(
            "--quantization-param-path",
            type=nullable_str,
            default=None,
            help="Path to the JSON file containing the KV cache "
            "scaling factors. This should generally be supplied, when "
            "KV cache dtype is FP8. Otherwise, KV cache scaling factors "
            "default to 1.0, which may cause accuracy issues. ",
        )
        parser.add_argument(
            "--quantization",
            type=str,
            default=ServerArgs.quantization,
            choices=[
                "awq",
                "fp8",
                "gptq",
                "marlin",
                "gptq_marlin",
                "awq_marlin",
                "bitsandbytes",
                "gguf",
                "modelopt",
                "w8a8_int8",
            ],
            help="The quantization method.",
        )
        parser.add_argument(
            "--context-length",
            type=int,
            default=ServerArgs.context_length,
            help="The model's maximum context length. Defaults to None (will use the value from the model's config.json instead).",
        )
        parser.add_argument(
            "--device",
            type=str,
            default="cuda",
            choices=["cuda", "xpu", "hpu", "cpu"],
            help="The device type.",
        )
        parser.add_argument(
            "--served-model-name",
            type=str,
            default=ServerArgs.served_model_name,
            help="Override the model name returned by the v1/models endpoint in OpenAI API server.",
        )
        parser.add_argument(
            "--chat-template",
            type=str,
            default=ServerArgs.chat_template,
            help="The buliltin chat template name or the path of the chat template file. This is only used for OpenAI-compatible API server.",
        )
        parser.add_argument(
            "--is-embedding",
            action="store_true",
            help="Whether to use a CausalLM as an embedding model.",
        )
        parser.add_argument(
            "--revision",
            type=str,
            default=None,
            help="The specific model version to use. It can be a branch "
            "name, a tag name, or a commit id. If unspecified, will use "
            "the default version.",
        )
        # Memory and scheduling
        parser.add_argument(
            "--mem-fraction-static",
            type=float,
            default=ServerArgs.mem_fraction_static,
            help="The fraction of the memory used for static allocation (model weights and KV cache memory pool). Use a smaller value if you see out-of-memory errors.",
        )
        parser.add_argument(
            "--max-running-requests",
            type=int,
            default=ServerArgs.max_running_requests,
            help="The maximum number of running requests.",
        )
        parser.add_argument(
            "--max-total-tokens",
            type=int,
            default=ServerArgs.max_total_tokens,
            help="The maximum number of tokens in the memory pool. If not specified, it will be automatically calculated based on the memory usage fraction. "
            "This option is typically used for development and debugging purposes.",
        )
        parser.add_argument(
            "--chunked-prefill-size",
            type=int,
            default=ServerArgs.chunked_prefill_size,
            help="The maximum number of tokens in a chunk for the chunked prefill. Setting this to -1 means disabling chunked prefill",
        )
        parser.add_argument(
            "--max-prefill-tokens",
            type=int,
            default=ServerArgs.max_prefill_tokens,
            help="The maximum number of tokens in a prefill batch. The real bound will be the maximum of this value and the model's maximum context length.",
        )
        parser.add_argument(
            "--schedule-policy",
            type=str,
            default=ServerArgs.schedule_policy,
            choices=["lpm", "random", "fcfs", "dfs-weight"],
            help="The scheduling policy of the requests.",
        )
        parser.add_argument(
            "--schedule-conservativeness",
            type=float,
            default=ServerArgs.schedule_conservativeness,
            help="How conservative the schedule policy is. A larger value means more conservative scheduling. Use a larger value if you see requests being retracted frequently.",
        )
        parser.add_argument(
            "--cpu-offload-gb",
            type=int,
            default=ServerArgs.cpu_offload_gb,
            help="How many GBs of RAM to reserve for CPU offloading",
        )
        parser.add_argument(
            "--prefill-only-one-req",
            type=bool,
            help="If true, we only prefill one request at one prefill batch",
            default=ServerArgs.prefill_only_one_req,
        )

        # Other runtime options
        parser.add_argument(
            "--tensor-parallel-size",
            "--tp-size",
            type=int,
            default=ServerArgs.tp_size,
            help="The tensor parallelism size.",
        )
        parser.add_argument(
            "--stream-interval",
            type=int,
            default=ServerArgs.stream_interval,
            help="The interval (or buffer size) for streaming in terms of the token length. A smaller value makes streaming smoother, while a larger value makes the throughput higher",
        )
        parser.add_argument(
            "--random-seed",
            type=int,
            default=ServerArgs.random_seed,
            help="The random seed.",
        )
        parser.add_argument(
            "--constrained-json-whitespace-pattern",
            type=str,
            default=ServerArgs.constrained_json_whitespace_pattern,
            help=r"Regex pattern for syntactic whitespaces allowed in JSON constrained output. For example, to allow the model generate consecutive whitespaces, set the pattern to [\n\t ]*",
        )
        parser.add_argument(
            "--watchdog-timeout",
            type=float,
            default=ServerArgs.watchdog_timeout,
            help="Set watchdog timeout in seconds. If a forward batch takes longer than this, the server will crash to prevent hanging.",
        )
        parser.add_argument(
            "--download-dir",
            type=str,
            default=ServerArgs.download_dir,
            help="Model download directory.",
        )
        parser.add_argument(
            "--base-gpu-id",
            type=int,
            default=ServerArgs.base_gpu_id,
            help="The base GPU ID to start allocating GPUs from. Useful when running multiple instances on the same machine.",
        )

        # Logging
        parser.add_argument(
            "--log-level",
            type=str,
            default=ServerArgs.log_level,
            help="The logging level of all loggers.",
        )
        parser.add_argument(
            "--log-level-http",
            type=str,
            default=ServerArgs.log_level_http,
            help="The logging level of HTTP server. If not set, reuse --log-level by default.",
        )
        parser.add_argument(
            "--log-requests",
            action="store_true",
            help="Log the inputs and outputs of all requests.",
        )
        parser.add_argument(
            "--show-time-cost",
            action="store_true",
            help="Show time cost of custom marks.",
        )
        parser.add_argument(
            "--enable-metrics",
            action="store_true",
            help="Enable log prometheus metrics.",
        )
        parser.add_argument(
            "--decode-log-interval",
            type=int,
            default=ServerArgs.decode_log_interval,
            help="The log interval of decode batch.",
        )

        # API related
        parser.add_argument(
            "--api-key",
            type=str,
            default=ServerArgs.api_key,
            help="Set API key of the server. It is also used in the OpenAI API compatible server.",
        )
        parser.add_argument(
            "--file-storage-pth",
            type=str,
            default=ServerArgs.file_storage_pth,
            help="The path of the file storage in backend.",
        )
        parser.add_argument(
            "--enable-cache-report",
            action="store_true",
            help="Return number of cached tokens in usage.prompt_tokens_details for each openai request.",
        )

        # Data parallelism
        parser.add_argument(
            "--data-parallel-size",
            "--dp-size",
            type=int,
            default=ServerArgs.dp_size,
            help="The data parallelism size.",
        )
        parser.add_argument(
            "--load-balance-method",
            type=str,
            default=ServerArgs.load_balance_method,
            help="The load balancing strategy for data parallelism.",
            choices=[
                "round_robin",
                "shortest_queue",
            ],
        )

        # Expert parallelism
        parser.add_argument(
            "--expert-parallel-size",
            "--ep-size",
            type=int,
            default=ServerArgs.ep_size,
            help="The expert parallelism size.",
        )

        # Multi-node distributed serving
        parser.add_argument(
            "--dist-init-addr",
            "--nccl-init-addr",  # For backward compatbility. This will be removed in the future.
            type=str,
            help="The host address for initializing distributed backend (e.g., `192.168.0.2:25000`).",
        )
        parser.add_argument(
            "--nnodes", type=int, default=ServerArgs.nnodes, help="The number of nodes."
        )
        parser.add_argument(
            "--node-rank", type=int, default=ServerArgs.node_rank, help="The node rank."
        )

        # Model override args
        parser.add_argument(
            "--json-model-override-args",
            type=str,
            help="A dictionary in JSON string format used to override default model configurations.",
            default=ServerArgs.json_model_override_args,
        )

        # LoRA
        parser.add_argument(
            "--lora-paths",
            type=str,
            nargs="*",
            default=None,
            action=LoRAPathAction,
            help="The list of LoRA adapters. You can provide a list of either path in str or renamed path in the format {name}={path}",
        )
        parser.add_argument(
            "--max-loras-per-batch",
            type=int,
            default=8,
            help="Maximum number of adapters for a running batch, include base-only request",
        )

        # Kernel backend
        parser.add_argument(
            "--attention-backend",
            type=str,
            choices=["flashinfer", "triton", "torch_native"],
            default=ServerArgs.attention_backend,
            help="Choose the kernels for attention layers.",
        )
        parser.add_argument(
            "--sampling-backend",
            type=str,
            choices=["flashinfer", "pytorch"],
            default=ServerArgs.sampling_backend,
            help="Choose the kernels for sampling layers.",
        )
        parser.add_argument(
            "--grammar-backend",
            type=str,
            choices=["xgrammar", "outlines"],
            default=ServerArgs.grammar_backend,
            help="Choose the backend for grammar-guided decoding.",
        )

        # Speculative decoding
        parser.add_argument(
            "--speculative-algorithm",
            type=str,
            choices=["EAGLE"],
            help="Speculative algorithm.",
        )
        parser.add_argument(
            "--speculative-draft-model-path",
            type=str,
            help="The path of the draft model weights. This can be a local folder or a Hugging Face repo ID.",
        )
        parser.add_argument(
            "--speculative-num-steps",
            type=int,
            help="The number of steps sampled from draft model in Speculative Decoding.",
            default=ServerArgs.speculative_num_steps,
        )
        parser.add_argument(
            "--speculative-num-draft-tokens",
            type=int,
            help="The number of token sampled from draft model in Speculative Decoding.",
            default=ServerArgs.speculative_num_draft_tokens,
        )
        parser.add_argument(
            "--speculative-eagle-topk",
            type=int,
            help="The number of token sampled from draft model in eagle2 each step.",
            choices=[1, 2, 4, 8],
            default=ServerArgs.speculative_eagle_topk,
        )

        # Double Sparsity
        parser.add_argument(
            "--enable-double-sparsity",
            action="store_true",
            help="Enable double sparsity attention",
        )
        parser.add_argument(
            "--ds-channel-config-path",
            type=str,
            default=ServerArgs.ds_channel_config_path,
            help="The path of the double sparsity channel config",
        )
        parser.add_argument(
            "--ds-heavy-channel-num",
            type=int,
            default=ServerArgs.ds_heavy_channel_num,
            help="The number of heavy channels in double sparsity attention",
        )
        parser.add_argument(
            "--ds-heavy-token-num",
            type=int,
            default=ServerArgs.ds_heavy_token_num,
            help="The number of heavy tokens in double sparsity attention",
        )
        parser.add_argument(
            "--ds-heavy-channel-type",
            type=str,
            default=ServerArgs.ds_heavy_channel_type,
            help="The type of heavy channels in double sparsity attention",
        )
        parser.add_argument(
            "--ds-sparse-decode-threshold",
            type=int,
            default=ServerArgs.ds_sparse_decode_threshold,
            help="The type of heavy channels in double sparsity attention",
        )

        # Optimization/debug options
        parser.add_argument(
            "--disable-radix-cache",
            action="store_true",
            help="Disable RadixAttention for prefix caching.",
        )
        parser.add_argument(
            "--disable-jump-forward",
            action="store_true",
            help="Disable jump-forward for grammar-guided decoding.",
        )
        parser.add_argument(
            "--disable-cuda-graph",
            action="store_true",
            help="Disable cuda graph.",
        )
        parser.add_argument(
            "--disable-cuda-graph-padding",
            action="store_true",
            help="Disable cuda graph when padding is needed. Still uses cuda graph when padding is not needed.",
        )
        parser.add_argument(
            "--disable-outlines-disk-cache",
            action="store_true",
            help="Disable disk cache of outlines to avoid possible crashes related to file system or high concurrency.",
        )
        parser.add_argument(
            "--disable-custom-all-reduce",
            action="store_true",
            help="Disable the custom all-reduce kernel and fall back to NCCL.",
        )
        parser.add_argument(
            "--disable-mla",
            action="store_true",
            help="Disable Multi-head Latent Attention (MLA) for DeepSeek-V2.",
        )
        parser.add_argument(
            "--disable-overlap-schedule",
            action="store_true",
            help="Disable the overlap scheduler, which overlaps the CPU scheduler with GPU model worker.",
        )
        parser.add_argument(
            "--enable-mixed-chunk",
            action="store_true",
            help="Enabling mixing prefill and decode in a batch when using chunked prefill.",
        )
        parser.add_argument(
            "--enable-dp-attention",
            action="store_true",
            help="Enabling data parallelism for attention and tensor parallelism for FFN. The dp size should be equal to the tp size. Currently only DeepSeek-V2 is supported.",
        )
        parser.add_argument(
            "--enable-ep-moe",
            action="store_true",
            help="Enabling expert parallelism for moe. The ep size is equal to the tp size.",
        )
        parser.add_argument(
            "--enable-torch-compile",
            action="store_true",
            help="Optimize the model with torch.compile. Experimental feature.",
        )
        parser.add_argument(
            "--torch-compile-max-bs",
            type=int,
            default=ServerArgs.torch_compile_max_bs,
            help="Set the maximum batch size when using torch compile.",
        )
        parser.add_argument(
            "--cuda-graph-max-bs",
            type=int,
            default=ServerArgs.cuda_graph_max_bs,
            help="Set the maximum batch size for cuda graph.",
        )
        parser.add_argument(
            "--cuda-graph-bs",
            type=int,
            nargs="+",
            help="Set the list of batch sizes for cuda graph.",
        )
        parser.add_argument(
            "--torchao-config",
            type=str,
            default=ServerArgs.torchao_config,
            help="Optimize the model with torchao. Experimental feature. Current choices are: int8dq, int8wo, int4wo-<group_size>, fp8wo, fp8dq-per_tensor, fp8dq-per_row",
        )
        parser.add_argument(
            "--enable-nan-detection",
            action="store_true",
            help="Enable the NaN detection for debugging purposes.",
        )
        parser.add_argument(
            "--enable-p2p-check",
            action="store_true",
            help="Enable P2P check for GPU access, otherwise the p2p access is allowed by default.",
        )
        parser.add_argument(
            "--triton-attention-reduce-in-fp32",
            action="store_true",
            help="Cast the intermidiate attention results to fp32 to avoid possible crashes related to fp16."
            "This only affects Triton attention kernels.",
        )
        parser.add_argument(
            "--triton-attention-num-kv-splits",
            type=int,
            default=ServerArgs.triton_attention_num_kv_splits,
            help="The number of KV splits in flash decoding Triton kernel. Larger value is better in longer context scenarios. The default value is 8.",
        )
        parser.add_argument(
            "--num-continuous-decode-steps",
            type=int,
            default=ServerArgs.num_continuous_decode_steps,
            help="Run multiple continuous decoding steps to reduce scheduling overhead. "
            "This can potentially increase throughput but may also increase time-to-first-token latency. "
            "The default value is 1, meaning only run one decoding step at a time.",
        )
        parser.add_argument(
            "--delete-ckpt-after-loading",
            action="store_true",
            help="Delete the model checkpoint after loading the model.",
        )
        parser.add_argument(
<<<<<<< HEAD
            "--enable-hierarchical-cache",
            action="store_true",
            help="Enable hierarchical cache",
=======
            "--enable-memory-saver",
            action="store_true",
            help="Allow saving memory using release_memory_occupation and resume_memory_occupation",
        )
        parser.add_argument(
            "--allow-auto-truncate",
            action="store_true",
            help="Allow automatically truncating requests that exceed the maximum input length instead of returning an error.",
>>>>>>> f3e9b489
        )

    @classmethod
    def from_cli_args(cls, args: argparse.Namespace):
        args.tp_size = args.tensor_parallel_size
        args.dp_size = args.data_parallel_size
        args.ep_size = args.expert_parallel_size
        attrs = [attr.name for attr in dataclasses.fields(cls)]
        return cls(**{attr: getattr(args, attr) for attr in attrs})

    def url(self):
        if is_ipv6(self.host):
            return f"http://[{self.host}]:{self.port}"
        else:
            return f"http://{self.host}:{self.port}"

    def check_server_args(self):
        assert (
            self.tp_size % self.nnodes == 0
        ), "tp_size must be divisible by number of nodes"
        assert not (
            self.dp_size > 1 and self.nnodes != 1 and not self.enable_dp_attention
        ), "multi-node data parallel is not supported unless dp attention!"
        assert (
            self.max_loras_per_batch > 0
            # FIXME
            and (self.lora_paths is None or self.disable_cuda_graph)
            and (self.lora_paths is None or self.disable_radix_cache)
        ), "compatibility of lora and cuda graph and radix attention is in progress"
        assert self.base_gpu_id >= 0, "base_gpu_id must be non-negative"

        if isinstance(self.lora_paths, list):
            lora_paths = self.lora_paths
            self.lora_paths = {}
            for lora_path in lora_paths:
                if "=" in lora_path:
                    name, path = lora_path.split("=", 1)
                    self.lora_paths[name] = path
                else:
                    self.lora_paths[lora_path] = lora_path


def prepare_server_args(argv: List[str]) -> ServerArgs:
    """
    Prepare the server arguments from the command line arguments.

    Args:
        args: The command line arguments. Typically, it should be `sys.argv[1:]`
            to ensure compatibility with `parse_args` when no arguments are passed.

    Returns:
        The server arguments.
    """
    parser = argparse.ArgumentParser()
    ServerArgs.add_cli_args(parser)
    raw_args = parser.parse_args(argv)
    server_args = ServerArgs.from_cli_args(raw_args)
    return server_args


ZMQ_TCP_PORT_DELTA = 233


@dataclasses.dataclass
class PortArgs:
    # The ipc filename for tokenizer to receive inputs from detokenizer (zmq)
    tokenizer_ipc_name: str
    # The ipc filename for scheduler (rank 0) to receive inputs from tokenizer (zmq)
    scheduler_input_ipc_name: str
    # The ipc filename for detokenizer to receive inputs from scheduler (zmq)
    detokenizer_ipc_name: str

    # The port for nccl initialization (torch.dist)
    nccl_port: int

    @staticmethod
    def init_new(server_args, dp_rank: Optional[int] = None) -> "PortArgs":
        port = server_args.port + random.randint(100, 1000)
        while True:
            if is_port_available(port):
                break
            if port < 60000:
                port += 42
            else:
                port -= 43

        if not server_args.enable_dp_attention:
            # Normal case, use IPC within a single node
            return PortArgs(
                tokenizer_ipc_name=f"ipc://{tempfile.NamedTemporaryFile(delete=False).name}",
                scheduler_input_ipc_name=f"ipc://{tempfile.NamedTemporaryFile(delete=False).name}",
                detokenizer_ipc_name=f"ipc://{tempfile.NamedTemporaryFile(delete=False).name}",
                nccl_port=port,
            )
        else:
            # DP attention. Use TCP + port to handle both single-node and multi-node.
            if server_args.nnodes == 1 and server_args.dist_init_addr is None:
                dist_init_addr = ("127.0.0.1", server_args.port + ZMQ_TCP_PORT_DELTA)
            else:
                dist_init_addr = server_args.dist_init_addr.split(":")
            assert (
                len(dist_init_addr) == 2
            ), "please provide --dist-init-addr as host:port of head node"

            dist_init_host, dist_init_port = dist_init_addr
            port_base = int(dist_init_port) + 1
            if dp_rank is None:
                scheduler_input_port = (
                    port_base + 2
                )  # TokenizerManager to DataParallelController
            else:
                scheduler_input_port = port_base + 2 + 1 + dp_rank

            return PortArgs(
                tokenizer_ipc_name=f"tcp://{dist_init_host}:{port_base}",
                scheduler_input_ipc_name=f"tcp://{dist_init_host}:{scheduler_input_port}",
                detokenizer_ipc_name=f"tcp://{dist_init_host}:{port_base + 1}",
                nccl_port=port,
            )


class LoRAPathAction(argparse.Action):
    def __call__(self, parser, namespace, values, option_string=None):
        setattr(namespace, self.dest, {})
        for lora_path in values:
            if "=" in lora_path:
                name, path = lora_path.split("=", 1)
                getattr(namespace, self.dest)[name] = path
            else:
                getattr(namespace, self.dest)[lora_path] = lora_path


class DeprecatedAction(argparse.Action):
    def __init__(self, option_strings, dest, nargs=0, **kwargs):
        super(DeprecatedAction, self).__init__(
            option_strings, dest, nargs=nargs, **kwargs
        )

    def __call__(self, parser, namespace, values, option_string=None):
        raise ValueError(self.help)<|MERGE_RESOLUTION|>--- conflicted
+++ resolved
@@ -156,12 +156,9 @@
     triton_attention_num_kv_splits: int = 8
     num_continuous_decode_steps: int = 1
     delete_ckpt_after_loading: bool = False
-<<<<<<< HEAD
-    enable_hierarchical_cache: bool = False
-=======
     enable_memory_saver: bool = False
     allow_auto_truncate: bool = False
->>>>>>> f3e9b489
+    enable_hierarchical_cache: bool = False
 
     def __post_init__(self):
         # Set missing default values
@@ -860,20 +857,19 @@
             help="Delete the model checkpoint after loading the model.",
         )
         parser.add_argument(
-<<<<<<< HEAD
+            "--enable-memory-saver",
+            action="store_true",
+            help="Allow saving memory using release_memory_occupation and resume_memory_occupation",
+        )
+        parser.add_argument(
+            "--allow-auto-truncate",
+            action="store_true",
+            help="Allow automatically truncating requests that exceed the maximum input length instead of returning an error.",
+        )
+        parser.add_argument(
             "--enable-hierarchical-cache",
             action="store_true",
             help="Enable hierarchical cache",
-=======
-            "--enable-memory-saver",
-            action="store_true",
-            help="Allow saving memory using release_memory_occupation and resume_memory_occupation",
-        )
-        parser.add_argument(
-            "--allow-auto-truncate",
-            action="store_true",
-            help="Allow automatically truncating requests that exceed the maximum input length instead of returning an error.",
->>>>>>> f3e9b489
         )
 
     @classmethod

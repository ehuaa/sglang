[build-system]
requires = ["setuptools>=61.0", "wheel"]
build-backend = "setuptools.build_meta"

[project]
name = "sglang"
version = "0.5.0rc0"
description = "SGLang is yet another fast serving framework for large language models and vision language models."
readme = "README.md"
requires-python = ">=3.10"
license = { file = "LICENSE" }
classifiers = [
    "Programming Language :: Python :: 3",
    "License :: OSI Approved :: Apache Software License",
]
dependencies = ["aiohttp", "requests", "tqdm", "numpy", "IPython", "setproctitle"]

[project.optional-dependencies]
runtime_common = [
    "blobfile==3.0.0",
    "build",
    "compressed-tensors",
    "datasets",
    "einops",
    "fastapi",
    "hf_transfer",
    "huggingface_hub",
    "interegular",
    "llguidance>=0.7.11,<0.8.0",
    "modelscope",
    "msgspec",
    "ninja",
    "openai==1.99.1",
    "openai-harmony==0.0.3",
    "orjson",
    "outlines==0.1.11",
    "packaging",
    "partial_json_parser",
    "pillow",
    "prometheus-client>=0.20.0",
    "psutil",
    "pydantic",
    "pynvml",
    "pybase64",
    "python-multipart",
    "pyzmq>=25.1.2",
    "sentencepiece",
    "soundfile==0.13.1",
    "scipy",
    "timm==1.0.16",
    "tiktoken",
    "torchao==0.9.0",
    "transformers==4.55.0",
    "uvicorn",
    "uvloop",
    "xgrammar==0.1.22",
]

srt = [
    "sglang[runtime_common]",
<<<<<<< HEAD
    "sgl-kernel==0.1.9",
    "flashinfer_python==0.2.5",
    "torch==2.6.0",
    "torchvision==0.21.0",
    "cuda-python",
    "einops",
=======
    "sgl-kernel==0.3.3",
    "torch==2.8.0",
    "torchaudio==2.8.0",
    "torchvision",
    "cuda-python",
    "flashinfer_python==0.2.10",
>>>>>>> 84cb449e
]

blackwell = [
    "sglang[runtime_common]",
    "sgl-kernel",
    "torch==2.8.0",
    "torchaudio==2.8.0",
    "torchvision",
    "cuda-python",
<<<<<<< HEAD
    "einops",
    "flashinfer_python==0.2.5",
=======
    "flashinfer_python==0.2.10",
>>>>>>> 84cb449e
]

# HIP (Heterogeneous-computing Interface for Portability) for AMD
# => base docker rocm/vllm-dev:20250114, not from public vllm whl
srt_hip = [
    "sglang[runtime_common]",
    "torch",
    "petit_kernel==0.0.2",
]

# CPU: torch wheel for CPU needs to be installed from https://download.pytorch.org/whl/cpu
srt_cpu = ["sglang[runtime_common]", "einops"]

# xpu is not enabled in public vllm and torch whl,
# need to follow https://docs.vllm.ai/en/latest/getting_started/xpu-installation.htmlinstall vllm
srt_xpu = ["sglang[runtime_common]"]

# For Intel Gaudi(device : hpu) follow the installation guide
# https://docs.vllm.ai/en/latest/getting_started/gaudi-installation.html
srt_hpu = ["sglang[runtime_common]"]

# https://vllm-ascend.readthedocs.io/en/latest/installation.html
srt_npu = ["sglang[runtime_common]"]

openai = ["openai==1.99.1", "tiktoken"]
anthropic = ["anthropic>=0.20.0"]
litellm = ["litellm>=1.0.0"]
torch_memory_saver = ["torch_memory_saver==0.0.8"]
decord = ["decord"]
test = [
    "accelerate",
    "expecttest",
    "jsonlines",
    "matplotlib",
    "pandas",
    "peft",
    "sentence_transformers",
    "pytest",
]
all = ["sglang[srt]", "sglang[openai]", "sglang[anthropic]", "sglang[torch_memory_saver]", "sglang[decord]"]
all_hip = ["sglang[srt_hip]", "sglang[openai]", "sglang[anthropic]", "sglang[decord]"]
all_xpu = ["sglang[srt_xpu]", "sglang[openai]", "sglang[anthropic]", "sglang[decord]"]
all_hpu = ["sglang[srt_hpu]", "sglang[openai]", "sglang[anthropic]", "sglang[decord]"]
all_cpu = ["sglang[srt_cpu]", "sglang[openai]", "sglang[anthropic]", "sglang[decord]"]
all_npu = ["sglang[srt_npu]", "sglang[openai]", "sglang[anthropic]", "sglang[decord]"]

dev = ["sglang[all]", "sglang[test]"]
dev_hip = ["sglang[all_hip]", "sglang[test]"]
dev_xpu = ["sglang[all_xpu]", "sglang[test]"]
dev_hpu = ["sglang[all_hpu]", "sglang[test]"]
dev_cpu = ["sglang[all_cpu]", "sglang[test]"]

[project.urls]
"Homepage" = "https://github.com/sgl-project/sglang"
"Bug Tracker" = "https://github.com/sgl-project/sglang/issues"

[tool.setuptools.package-data]
"sglang" = [
    "srt/layers/moe/fused_moe_triton/configs/*/*.json",
    "srt/layers/quantization/configs/*.json",
    "srt/mem_cache/storage/hf3fs/hf3fs_utils.cpp",
]

[tool.setuptools.packages.find]
exclude = [
    "assets*",
    "benchmark*",
    "docs*",
    "dist*",
    "playground*",
    "scripts*",
    "tests*",
]

[tool.wheel]
exclude = [
    "assets*",
    "benchmark*",
    "docs*",
    "dist*",
    "playground*",
    "scripts*",
    "tests*",
]

[tool.codespell]
ignore-words-list = "ans, als, hel, boostrap, childs, te, vas, hsa, ment"
skip = "*.json,*.jsonl,*.patch,*.txt"<|MERGE_RESOLUTION|>--- conflicted
+++ resolved
@@ -58,21 +58,12 @@
 
 srt = [
     "sglang[runtime_common]",
-<<<<<<< HEAD
-    "sgl-kernel==0.1.9",
-    "flashinfer_python==0.2.5",
-    "torch==2.6.0",
-    "torchvision==0.21.0",
-    "cuda-python",
-    "einops",
-=======
     "sgl-kernel==0.3.3",
     "torch==2.8.0",
     "torchaudio==2.8.0",
     "torchvision",
     "cuda-python",
     "flashinfer_python==0.2.10",
->>>>>>> 84cb449e
 ]
 
 blackwell = [
@@ -82,12 +73,7 @@
     "torchaudio==2.8.0",
     "torchvision",
     "cuda-python",
-<<<<<<< HEAD
-    "einops",
-    "flashinfer_python==0.2.5",
-=======
     "flashinfer_python==0.2.10",
->>>>>>> 84cb449e
 ]
 
 # HIP (Heterogeneous-computing Interface for Portability) for AMD

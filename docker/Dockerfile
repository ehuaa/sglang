ARG CUDA_VERSION=12.4.1

# use 24.02 to cope with tianqing cuda version 12.3.X
FROM nvcr.io/nvidia/tritonserver:24.02-py3-min

ARG BUILD_TYPE=all
<<<<<<< HEAD
ENV DEBIAN_FRONTEND=noninteractive
=======
ARG DEEPEP_COMMIT=b6ce310bb0b75079682d09bc2ebc063a074fbd58
ARG CMAKE_BUILD_PARALLEL_LEVEL=2
ENV DEBIAN_FRONTEND=noninteractive \
    CUDA_HOME=/usr/local/cuda \
    GDRCOPY_HOME=/usr/src/gdrdrv-2.4.4/ \
    NVSHMEM_DIR=/sgl-workspace/nvshmem/install
# Add GKE default lib and bin locations.
ENV PATH="${PATH}:/usr/local/nvidia/bin" \
    LD_LIBRARY_PATH="${LD_LIBRARY_PATH}:/usr/local/nvidia/lib:/usr/local/nvidia/lib64"

RUN apt update && apt install wget -y && apt install software-properties-common -y \
 && add-apt-repository ppa:deadsnakes/ppa -y \
  && apt install python3.12-full python3.12-dev python3.10-venv -y \
 && update-alternatives --install /usr/bin/python3 python3 /usr/bin/python3.10 1 \
 && update-alternatives --install /usr/bin/python3 python3 /usr/bin/python3.12 2 \
 && update-alternatives --set python3 /usr/bin/python3.12 \
 && wget https://bootstrap.pypa.io/get-pip.py \
 && python3 get-pip.py
>>>>>>> 84cb449e

RUN echo 'tzdata tzdata/Areas select America' | debconf-set-selections \
<<<<<<< HEAD
    && echo 'tzdata tzdata/Zones/America select Los_Angeles' | debconf-set-selections \
    && apt update -y \
    && apt install software-properties-common -y \
    && apt install python3 python3-pip -y \
    && apt install curl git sudo libibverbs-dev -y \
    && apt install -y rdma-core infiniband-diags ibverbs-utils openssh-server perftest ibverbs-providers libibumad3 libibverbs1 libnl-3-200 libnl-route-3-200 librdmacm1 \
    && python3 --version \
    && python3 -m pip --version \
    && rm -rf /var/lib/apt/lists/* \
    && apt clean
=======
 && echo 'tzdata tzdata/Zones/America select Los_Angeles' | debconf-set-selections \
 && apt-get update && apt-get install -y --no-install-recommends \
    tzdata \
    software-properties-common netcat-openbsd kmod unzip openssh-server \
    curl wget lsof zsh ccache tmux htop git-lfs tree \
    build-essential cmake \
    libopenmpi-dev libnuma1 libnuma-dev \
    libibverbs-dev libibverbs1 libibumad3 \
    librdmacm1 libnl-3-200 libnl-route-3-200 libnl-route-3-dev libnl-3-dev \
    ibverbs-providers infiniband-diags perftest \
    libgoogle-glog-dev libgtest-dev libjsoncpp-dev libunwind-dev \
    libboost-all-dev libssl-dev \
    libgrpc-dev libgrpc++-dev libprotobuf-dev protobuf-compiler-grpc \
    pybind11-dev \
    libhiredis-dev libcurl4-openssl-dev \
    libczmq4 libczmq-dev \
    libfabric-dev \
    patchelf \
    nvidia-dkms-550 \
    devscripts debhelper fakeroot dkms check libsubunit0 libsubunit-dev \
 && ln -sf /usr/bin/python3.12 /usr/bin/python \
 && rm -rf /var/lib/apt/lists/* \
 && apt-get clean

# GDRCopy installation
RUN mkdir -p /tmp/gdrcopy && cd /tmp \
 && git clone https://github.com/NVIDIA/gdrcopy.git -b v2.4.4 \
 && cd gdrcopy/packages \
 && CUDA=/usr/local/cuda ./build-deb-packages.sh \
 && dpkg -i gdrdrv-dkms_*.deb libgdrapi_*.deb gdrcopy-tests_*.deb gdrcopy_*.deb \
 && cd / && rm -rf /tmp/gdrcopy

# Fix DeepEP IBGDA symlink
RUN ln -sf /usr/lib/x86_64-linux-gnu/libmlx5.so.1 /usr/lib/x86_64-linux-gnu/libmlx5.so

# Clone and install SGLang
WORKDIR /sgl-workspace
RUN python3 -m pip install --no-cache-dir --upgrade pip setuptools wheel html5lib six \
 && git clone --depth=1 https://github.com/sgl-project/sglang.git \
 && cd sglang \
 && case "$CUDA_VERSION" in \
      12.6.1) CUINDEX=126 ;; \
      12.8.1) CUINDEX=128 ;; \
      12.9.1) CUINDEX=129 ;; \
      *) echo "Unsupported CUDA version: $CUDA_VERSION" && exit 1 ;; \
    esac \
 && python3 -m pip install --no-cache-dir -e "python[${BUILD_TYPE}]" --extra-index-url https://download.pytorch.org/whl/cu${CUINDEX} \
 && python3 -m pip install --no-cache-dir nvidia-nccl-cu12==2.27.6 --force-reinstall --no-deps \
 && python3 -m flashinfer --download-cubin \
 && if [ "$CUDA_VERSION" = "12.8.1" ]; then \
      python3 -m pip install --no-cache-dir https://github.com/sgl-project/whl/releases/download/v0.3.3/sgl_kernel-0.3.3+cu128-cp39-abi3-manylinux2014_x86_64.whl --force-reinstall --no-deps ; \
    fi \
 && if [ "$CUDA_VERSION" = "12.9.1" ]; then \
      python3 -m pip install --no-cache-dir https://github.com/sgl-project/whl/releases/download/v0.3.3/sgl_kernel-0.3.3-cp39-abi3-manylinux2014_x86_64.whl --force-reinstall --no-deps ; \
    fi

# Download source files
RUN wget https://developer.download.nvidia.com/compute/redist/nvshmem/3.3.9/source/nvshmem_src_cuda12-all-all-3.3.9.tar.gz && \
    git clone https://github.com/deepseek-ai/DeepEP.git && \
    cd DeepEP && git checkout ${DEEPEP_COMMIT} && cd .. && \
    tar -xf nvshmem_src_cuda12-all-all-3.3.9.tar.gz && \
    mv nvshmem_src nvshmem && \
    rm -f /sgl-workspace/nvshmem_src_cuda12-all-all-3.3.9.tar.gz

# Build and install NVSHMEM
RUN cd /sgl-workspace/nvshmem && \
    NVSHMEM_SHMEM_SUPPORT=0 \
    NVSHMEM_UCX_SUPPORT=0 \
    NVSHMEM_USE_NCCL=0 \
    NVSHMEM_MPI_SUPPORT=0 \
    NVSHMEM_IBGDA_SUPPORT=1 \
    NVSHMEM_PMIX_SUPPORT=0 \
    NVSHMEM_TIMEOUT_DEVICE_POLLING=0 \
    NVSHMEM_USE_GDRCOPY=1 \
    cmake -S . -B build/ -DCMAKE_INSTALL_PREFIX=${NVSHMEM_DIR} -DCMAKE_CUDA_ARCHITECTURES="90" && \
    cmake --build build --target install -j${CMAKE_BUILD_PARALLEL_LEVEL}

# Install DeepEP
RUN cd /sgl-workspace/DeepEP && \
    NVSHMEM_DIR=${NVSHMEM_DIR} pip install .

# Python tools
RUN python3 -m pip install --no-cache-dir \
    datamodel_code_generator \
    mooncake-transfer-engine==0.3.5 \
    pre-commit \
    pytest \
    black \
    isort \
    icdiff \
    uv \
    wheel \
    scikit-build-core \
    nixl

# Install development tools and utilities
RUN apt-get update && apt-get install -y \
    gdb \
    ninja-build \
    vim \
    tmux \
    htop \
    wget \
    curl \
    locales \
    lsof \
    git \
    git-lfs \
    zsh \
    tree \
    silversearcher-ag \
    cloc \
    unzip \
    pkg-config \
    libssl-dev \
    bear \
    ccache \
    less \
    && apt install -y rdma-core infiniband-diags openssh-server perftest ibverbs-providers libibumad3 libibverbs1 libnl-3-200 libnl-route-3-200 librdmacm1 \
    && rm -rf /var/lib/apt/lists/* \
    && apt-get clean

RUN apt update -y \
    && apt install -y --no-install-recommends gnupg \
    && echo "deb http://developer.download.nvidia.com/devtools/repos/ubuntu2004/amd64 /" | tee /etc/apt/sources.list.d/nvidia-devtools.list \
    && apt-key adv --fetch-keys http://developer.download.nvidia.com/compute/cuda/repos/ubuntu1804/x86_64/7fa2af80.pub \
    && apt update -y \
    && apt install nsight-systems-cli -y

# Set up locale
RUN locale-gen en_US.UTF-8
ENV LANG en_US.UTF-8
ENV LANGUAGE en_US:en
ENV LC_ALL en_US.UTF-8

# Install minimal Python packages
RUN python3 -m pip install --no-cache-dir --break-system-packages \
    pytest \
    black \
    isort \
    icdiff \
    scikit_build_core \
    uv \
    pre-commit \
    pandas \
    matplotlib \
    tabulate

# Install diff-so-fancy
RUN curl -LSso /usr/local/bin/diff-so-fancy https://github.com/so-fancy/diff-so-fancy/releases/download/v1.4.4/diff-so-fancy \
    && chmod +x /usr/local/bin/diff-so-fancy

# Install clang-format
RUN curl -LSso /usr/local/bin/clang-format https://github.com/muttleyxd/clang-tools-static-binaries/releases/download/master-32d3ac78/clang-format-16_linux-amd64 \
    && chmod +x /usr/local/bin/clang-format

# Install clangd
RUN curl -L https://github.com/clangd/clangd/releases/download/18.1.3/clangd-linux-18.1.3.zip -o clangd.zip \
    && unzip clangd.zip \
    && cp -r clangd_18.1.3/bin/* /usr/local/bin/ \
    && cp -r clangd_18.1.3/lib/* /usr/local/lib/ \
    && rm -rf clangd_18.1.3 clangd.zip

# Install CMake
RUN wget https://github.com/Kitware/CMake/releases/download/v3.31.1/cmake-3.31.1-linux-x86_64.tar.gz \
    && tar -xzf cmake-3.31.1-linux-x86_64.tar.gz \
    && cp -r cmake-3.31.1-linux-x86_64/bin/* /usr/local/bin/ \
    && cp -r cmake-3.31.1-linux-x86_64/share/* /usr/local/share/ \
    && rm -rf cmake-3.31.1-linux-x86_64 cmake-3.31.1-linux-x86_64.tar.gz

# Add yank script
COPY --chown=root:root <<-"EOF" /usr/local/bin/yank
#!/bin/bash
put() {
  esc=$1
  test -n "$TMUX" -o -z "${TERM##screen*}" && esc="\033Ptmux;\033$esc\033\\"
  printf "$esc"
}
put "\033]52;c;!\a"
buf=$( cat "$@" )
len=$( printf %s "$buf" | wc -c ) max=74994
test $len -gt $max && echo "$0: input is $(( len - max )) bytes too long" >&2
put "\033]52;c;$( printf %s "$buf" | head -c $max | base64 | tr -d '\r\n' )\a"
test -n "$TMUX" && tmux set-buffer "$buf" ||:
EOF

RUN chmod +x /usr/local/bin/yank

# Install oh-my-zsh and plugins
RUN sh -c "$(curl -fsSL https://raw.githubusercontent.com/ohmyzsh/ohmyzsh/master/tools/install.sh)" "" --unattended \
    && git clone https://github.com/zsh-users/zsh-autosuggestions ${ZSH_CUSTOM:-~/.oh-my-zsh/custom}/plugins/zsh-autosuggestions \
    && git clone https://github.com/zsh-users/zsh-syntax-highlighting.git ${ZSH_CUSTOM:-~/.oh-my-zsh/custom}/plugins/zsh-syntax-highlighting

# Configure Vim
COPY --chown=root:root <<-"EOF" /root/.vimrc
function! Yank(text) abort
  let escape = system('yank', a:text)
  if v:shell_error
    echoerr escape
  else
    call writefile([escape], '/dev/tty', 'b')
  endif
endfunction

noremap <silent> <Leader>y y:<C-U>call Yank(@0)<CR>

" automatically run yank(1) whenever yanking in Vim
function! CopyYank() abort
  call Yank(join(v:event.regcontents, "\n"))
endfunction

autocmd TextYankPost * call CopyYank()

" Basic settings
set number
syntax on
set mouse=a
filetype indent on

" Indentation
set autoindent nosmartindent
set smarttab
set expandtab
set shiftwidth=4
set softtabstop=4

" Visual guides
set colorcolumn=120
highlight ColorColumn ctermbg=5

" Status line
set laststatus=2
set statusline=%<%f\ %h%m%r%=%{\"[\".(&fenc==\"\"?&enc:&fenc).((exists(\"+bomb\")\ &&\ &bomb)?\",B\":\"\").\"]\ \"}%k\ %-14.(%l,%c%V%)\ %P

" Backspace behavior
set backspace=2

" Encoding
set encoding=utf-8
set fileencoding=utf-8
EOF

# Configure tmux
COPY --chown=root:root <<-"EOF" /root/.tmux.conf
# Pane border styling
set -g pane-border-style fg='#742727',bg=black
set -g pane-active-border-style fg=red,bg=black

# Status bar styling
set -g status-style bg='#0C8A92',fg=black

# Change prefix key to backtick
set-option -g prefix `
unbind C-b
bind-key ` send-prefix

# Split panes using - and = with current path
unbind '"'
bind - splitw -v -c '#{pane_current_path}'
unbind '%'
bind = splitw -h -c '#{pane_current_path}'

# Vi mode settings
bind-key -T copy-mode-vi Y send-keys -X copy-pipe 'yank > #{pane_tty}'
set-window-option -g mode-keys vi

# Other settings
set-option -g escape-time 0
set-option -g base-index 1
set-window-option -g mouse on
EOF

# Configure Git
RUN git config --global core.editor "vim" \
    && git config --global core.whitespace "fix,-indent-with-non-tab,trailing-space,cr-at-eol" \
    && git config --global core.pager "diff-so-fancy | less --tabs=4 -RFX" \
    && git config --global color.ui true \
    && git config --global color."diff-highlight".oldNormal "red bold" \
    && git config --global color."diff-highlight".oldHighlight "red bold 52" \
    && git config --global color."diff-highlight".newNormal "green bold" \
    && git config --global color."diff-highlight".newHighlight "green bold 22" \
    && git config --global color.diff.meta "11" \
    && git config --global color.diff.frag "magenta bold" \
    && git config --global color.diff.commit "yellow bold" \
    && git config --global color.diff.old "red bold" \
    && git config --global color.diff.new "green bold" \
    && git config --global color.diff.whitespace "red reverse" \
    && git config --global alias.lg "log --color --graph --pretty=format:'%Cred%h%Creset - %s %Cgreen(%cr) %C(bold blue)<%an>%Creset%C(auto)%d%Creset' --abbrev-commit --" \
    && git config --global http.sslVerify false \
    && git config --global pull.rebase true

# Configure zsh
COPY --chown=root:root <<-"EOF" /root/.zshrc
export ZSH="/root/.oh-my-zsh"

# Theme
ZSH_THEME="robbyrussell"

# Plugins
plugins=(
    git
    z
    zsh-autosuggestions
    zsh-syntax-highlighting
)

source $ZSH/oh-my-zsh.sh
>>>>>>> 84cb449e

RUN pip3 install --upgrade pip
RUN pip config set global.index-url https://mirrors.aliyun.com/pypi/simple

# For openbmb/MiniCPM models
RUN pip3 install datamodel_code_generator --break-system-packages

WORKDIR /sgl-workspace

ARG CUDA_VERSION
COPY . /sgl-workspace/sglang
RUN python3 -m pip install --upgrade pip setuptools wheel html5lib six --break-system-packages --ignore-installed\
    # && git clone --depth=1 https://github.com/sgl-project/sglang.git \
    && if [ "$CUDA_VERSION" = "12.1.1" ]; then \
         export CUINDEX=121; \
       elif [ "$CUDA_VERSION" = "12.4.1" ]; then \
         export CUINDEX=124; \
       elif [ "$CUDA_VERSION" = "12.8.1" ]; then \
         export CUINDEX=124; \
       elif [ "$CUDA_VERSION" = "11.8.0" ]; then \
         export CUINDEX=118; \
         python3 -m pip install --no-cache-dir sgl-kernel -i https://docs.sglang.ai/whl/cu118 --break-system-packages; \
       else \
         echo "Unsupported CUDA version: $CUDA_VERSION" && exit 1; \
       fi \
    && python3 -m pip install --no-cache-dir torch==2.6.0 --break-system-packages \
    && cd sglang \
    && python3 -m pip --no-cache-dir install -e "python[${BUILD_TYPE}]" --break-system-packages \
    && python3 -m pip --no-cache-dir install sgl-kernel/dist/sgl_kernel-0.1.9-cp39-abi3-linux_x86_64.whl --break-system-packages --force-reinstall \
    && python3 -m pip --no-cache-dir install flashinfer_python-0.2.5+cu124torch2.6-cp38-abi3-linux_x86_64.whl --break-system-packages \
    && if [ "$CUDA_VERSION" = "12.8.1" ]; then \
         python3 -m pip install nvidia-nccl-cu12==2.26.2.post1 --force-reinstall --no-deps --break-system-packages; \
       fi

ENV DEBIAN_FRONTEND=interactive<|MERGE_RESOLUTION|>--- conflicted
+++ resolved
@@ -1,12 +1,7 @@
-ARG CUDA_VERSION=12.4.1
-
-# use 24.02 to cope with tianqing cuda version 12.3.X
-FROM nvcr.io/nvidia/tritonserver:24.02-py3-min
+ARG CUDA_VERSION=12.6.1
+FROM nvidia/cuda:${CUDA_VERSION}-cudnn-devel-ubuntu22.04
 
 ARG BUILD_TYPE=all
-<<<<<<< HEAD
-ENV DEBIAN_FRONTEND=noninteractive
-=======
 ARG DEEPEP_COMMIT=b6ce310bb0b75079682d09bc2ebc063a074fbd58
 ARG CMAKE_BUILD_PARALLEL_LEVEL=2
 ENV DEBIAN_FRONTEND=noninteractive \
@@ -25,21 +20,9 @@
  && update-alternatives --set python3 /usr/bin/python3.12 \
  && wget https://bootstrap.pypa.io/get-pip.py \
  && python3 get-pip.py
->>>>>>> 84cb449e
-
+
+# Set timezone and install all packages
 RUN echo 'tzdata tzdata/Areas select America' | debconf-set-selections \
-<<<<<<< HEAD
-    && echo 'tzdata tzdata/Zones/America select Los_Angeles' | debconf-set-selections \
-    && apt update -y \
-    && apt install software-properties-common -y \
-    && apt install python3 python3-pip -y \
-    && apt install curl git sudo libibverbs-dev -y \
-    && apt install -y rdma-core infiniband-diags ibverbs-utils openssh-server perftest ibverbs-providers libibumad3 libibverbs1 libnl-3-200 libnl-route-3-200 librdmacm1 \
-    && python3 --version \
-    && python3 -m pip --version \
-    && rm -rf /var/lib/apt/lists/* \
-    && apt clean
-=======
  && echo 'tzdata tzdata/Zones/America select Los_Angeles' | debconf-set-selections \
  && apt-get update && apt-get install -y --no-install-recommends \
     tzdata \
@@ -76,9 +59,13 @@
 RUN ln -sf /usr/lib/x86_64-linux-gnu/libmlx5.so.1 /usr/lib/x86_64-linux-gnu/libmlx5.so
 
 # Clone and install SGLang
+RUN pip config set global.index-url https://mirrors.aliyun.com/pypi/simple
+
 WORKDIR /sgl-workspace
+COPY . /sgl-workspace/sglang
+
 RUN python3 -m pip install --no-cache-dir --upgrade pip setuptools wheel html5lib six \
- && git clone --depth=1 https://github.com/sgl-project/sglang.git \
+ # && git clone --depth=1 https://github.com/sgl-project/sglang.git \
  && cd sglang \
  && case "$CUDA_VERSION" in \
       12.6.1) CUINDEX=126 ;; \
@@ -197,14 +184,14 @@
     && chmod +x /usr/local/bin/clang-format
 
 # Install clangd
-RUN curl -L https://github.com/clangd/clangd/releases/download/18.1.3/clangd-linux-18.1.3.zip -o clangd.zip \
+RUN curl -L https://ghfast.top/https://github.com/clangd/clangd/releases/download/18.1.3/clangd-linux-18.1.3.zip -o clangd.zip \
     && unzip clangd.zip \
     && cp -r clangd_18.1.3/bin/* /usr/local/bin/ \
     && cp -r clangd_18.1.3/lib/* /usr/local/lib/ \
     && rm -rf clangd_18.1.3 clangd.zip
 
 # Install CMake
-RUN wget https://github.com/Kitware/CMake/releases/download/v3.31.1/cmake-3.31.1-linux-x86_64.tar.gz \
+RUN wget https://ghfast.top/https://github.com/Kitware/CMake/releases/download/v3.31.1/cmake-3.31.1-linux-x86_64.tar.gz \
     && tar -xzf cmake-3.31.1-linux-x86_64.tar.gz \
     && cp -r cmake-3.31.1-linux-x86_64/bin/* /usr/local/bin/ \
     && cp -r cmake-3.31.1-linux-x86_64/share/* /usr/local/share/ \
@@ -230,8 +217,8 @@
 
 # Install oh-my-zsh and plugins
 RUN sh -c "$(curl -fsSL https://raw.githubusercontent.com/ohmyzsh/ohmyzsh/master/tools/install.sh)" "" --unattended \
-    && git clone https://github.com/zsh-users/zsh-autosuggestions ${ZSH_CUSTOM:-~/.oh-my-zsh/custom}/plugins/zsh-autosuggestions \
-    && git clone https://github.com/zsh-users/zsh-syntax-highlighting.git ${ZSH_CUSTOM:-~/.oh-my-zsh/custom}/plugins/zsh-syntax-highlighting
+    && git clone https://ghfast.top/https://github.com/zsh-users/zsh-autosuggestions ${ZSH_CUSTOM:-~/.oh-my-zsh/custom}/plugins/zsh-autosuggestions \
+    && git clone https://ghfast.top/https://github.com/zsh-users/zsh-syntax-highlighting.git ${ZSH_CUSTOM:-~/.oh-my-zsh/custom}/plugins/zsh-syntax-highlighting
 
 # Configure Vim
 COPY --chown=root:root <<-"EOF" /root/.vimrc
@@ -347,39 +334,23 @@
 )
 
 source $ZSH/oh-my-zsh.sh
->>>>>>> 84cb449e
-
-RUN pip3 install --upgrade pip
-RUN pip config set global.index-url https://mirrors.aliyun.com/pypi/simple
-
-# For openbmb/MiniCPM models
-RUN pip3 install datamodel_code_generator --break-system-packages
-
-WORKDIR /sgl-workspace
-
-ARG CUDA_VERSION
-COPY . /sgl-workspace/sglang
-RUN python3 -m pip install --upgrade pip setuptools wheel html5lib six --break-system-packages --ignore-installed\
-    # && git clone --depth=1 https://github.com/sgl-project/sglang.git \
-    && if [ "$CUDA_VERSION" = "12.1.1" ]; then \
-         export CUINDEX=121; \
-       elif [ "$CUDA_VERSION" = "12.4.1" ]; then \
-         export CUINDEX=124; \
-       elif [ "$CUDA_VERSION" = "12.8.1" ]; then \
-         export CUINDEX=124; \
-       elif [ "$CUDA_VERSION" = "11.8.0" ]; then \
-         export CUINDEX=118; \
-         python3 -m pip install --no-cache-dir sgl-kernel -i https://docs.sglang.ai/whl/cu118 --break-system-packages; \
-       else \
-         echo "Unsupported CUDA version: $CUDA_VERSION" && exit 1; \
-       fi \
-    && python3 -m pip install --no-cache-dir torch==2.6.0 --break-system-packages \
-    && cd sglang \
-    && python3 -m pip --no-cache-dir install -e "python[${BUILD_TYPE}]" --break-system-packages \
-    && python3 -m pip --no-cache-dir install sgl-kernel/dist/sgl_kernel-0.1.9-cp39-abi3-linux_x86_64.whl --break-system-packages --force-reinstall \
-    && python3 -m pip --no-cache-dir install flashinfer_python-0.2.5+cu124torch2.6-cp38-abi3-linux_x86_64.whl --break-system-packages \
-    && if [ "$CUDA_VERSION" = "12.8.1" ]; then \
-         python3 -m pip install nvidia-nccl-cu12==2.26.2.post1 --force-reinstall --no-deps --break-system-packages; \
-       fi
-
-ENV DEBIAN_FRONTEND=interactive+
+# Aliases
+alias ll='ls -alF'
+alias la='ls -A'
+alias l='ls -CF'
+alias vi='vim'
+
+# Enhanced history
+HISTSIZE=10000
+SAVEHIST=10000
+setopt HIST_IGNORE_ALL_DUPS
+setopt HIST_FIND_NO_DUPS
+setopt INC_APPEND_HISTORY
+EOF
+
+RUN set -euxo ; \
+    curl --proto '=https' --tlsv1.2 -sSf https://just.systems/install.sh | bash -s -- --to /usr/local/bin
+
+# Set workspace directory
+WORKDIR /sgl-workspace/sglang
--- conflicted
+++ resolved
@@ -1,22 +1,12 @@
-<<<<<<< HEAD
 ARG CUDA_VERSION=12.4.1
 
 # use 24.02 to cope with tianqing cuda version 12.3.X
 FROM nvcr.io/nvidia/tritonserver:24.02-py3-min
-=======
-ARG CUDA_VERSION=12.6.1
-FROM nvidia/cuda:${CUDA_VERSION}-cudnn-devel-ubuntu22.04
->>>>>>> ceba0ce4
 
 ARG BUILD_TYPE=all
-ENV DEBIAN_FRONTEND=noninteractive \
-    CUDA_HOME=/usr/local/cuda \
-    GDRCOPY_HOME=/usr/src/gdrdrv-2.4.4/ \
-    NVSHMEM_DIR=/sgl-workspace/nvshmem/install
+ENV DEBIAN_FRONTEND=noninteractive
 
-# Set timezone and install all packages
 RUN echo 'tzdata tzdata/Areas select America' | debconf-set-selections \
-<<<<<<< HEAD
     && echo 'tzdata tzdata/Zones/America select Los_Angeles' | debconf-set-selections \
     && apt update -y \
     && apt install software-properties-common -y \
@@ -28,86 +18,14 @@
     && rm -rf /var/lib/apt/lists/* \
     && apt clean
 
-RUN pip config set global.index-url https://pypi.tuna.tsinghua.edu.cn/simple
+RUN pip3 install --upgrade pip
+RUN pip config set global.index-url https://mirrors.aliyun.com/pypi/simple
 
 # For openbmb/MiniCPM models
 RUN pip3 install datamodel_code_generator --break-system-packages
-=======
- && echo 'tzdata tzdata/Zones/America select Los_Angeles' | debconf-set-selections \
- && apt-get update && apt-get install -y --no-install-recommends \
-    tzdata \
-    software-properties-common netcat-openbsd kmod unzip openssh-server \
-    curl wget lsof zsh ccache tmux htop git-lfs tree \
-    python3 python3-pip python3-dev libpython3-dev \
-    build-essential cmake \
-    libopenmpi-dev libnuma1 libnuma-dev \
-    libibverbs-dev libibverbs1 libibumad3 \
-    librdmacm1 libnl-3-200 libnl-route-3-200 libnl-route-3-dev libnl-3-dev \
-    ibverbs-providers infiniband-diags perftest \
-    libgoogle-glog-dev libgtest-dev libjsoncpp-dev libunwind-dev \
-    libboost-all-dev libssl-dev \
-    libgrpc-dev libgrpc++-dev libprotobuf-dev protobuf-compiler-grpc \
-    pybind11-dev \
-    libhiredis-dev libcurl4-openssl-dev \
-    libczmq4 libczmq-dev \
-    libfabric-dev \
-    patchelf \
-    nvidia-dkms-550 \
-    devscripts debhelper fakeroot dkms check libsubunit0 libsubunit-dev \
- && ln -sf /usr/bin/python3 /usr/bin/python \
- && rm -rf /var/lib/apt/lists/* \
- && apt-get clean
 
-# GDRCopy installation
-RUN mkdir -p /tmp/gdrcopy && cd /tmp \
- && git clone https://github.com/NVIDIA/gdrcopy.git -b v2.4.4 \
- && cd gdrcopy/packages \
- && CUDA=/usr/local/cuda ./build-deb-packages.sh \
- && dpkg -i gdrdrv-dkms_*.deb libgdrapi_*.deb gdrcopy-tests_*.deb gdrcopy_*.deb \
- && cd / && rm -rf /tmp/gdrcopy
->>>>>>> ceba0ce4
+WORKDIR /sgl-workspace
 
-# Fix DeepEP IBGDA symlink
-RUN ln -sf /usr/lib/x86_64-linux-gnu/libmlx5.so.1 /usr/lib/x86_64-linux-gnu/libmlx5.so
-
-# Clone and install SGLang
-WORKDIR /sgl-workspace
-RUN python3 -m pip install --no-cache-dir --upgrade pip setuptools wheel html5lib six \
- && git clone --depth=1 https://github.com/sgl-project/sglang.git \
- && cd sglang \
- && case "$CUDA_VERSION" in \
-      12.6.1) CUINDEX=126 ;; \
-      12.8.1) CUINDEX=128 ;; \
-      *) echo "Unsupported CUDA version: $CUDA_VERSION" && exit 1 ;; \
-    esac \
- && python3 -m pip install --no-cache-dir -e "python[${BUILD_TYPE}]" --extra-index-url https://download.pytorch.org/whl/cu${CUINDEX} \
- && if [ "$CUDA_VERSION" = "12.8.1" ]; then \
-      python3 -m pip install --no-cache-dir nvidia-nccl-cu12==2.27.3 --force-reinstall --no-deps ; \
-      python3 -m pip install --no-cache-dir https://github.com/sgl-project/whl/releases/download/v0.1.9/sgl_kernel-0.1.9+cu128-cp39-abi3-manylinux2014_x86_64.whl --force-reinstall --no-deps ; \
-    fi
-
-# Build and install NVSHMEM + DeepEP
-RUN wget https://developer.download.nvidia.com/compute/redist/nvshmem/3.2.5/source/nvshmem_src_3.2.5-1.txz \
- && git clone https://github.com/deepseek-ai/DeepEP.git \
- && tar -xf nvshmem_src_3.2.5-1.txz && mv nvshmem_src nvshmem \
- && cd nvshmem \
- && git apply /sgl-workspace/DeepEP/third-party/nvshmem.patch \
- && sed -i '1i#include <unistd.h>' examples/moe_shuffle.cu \
- && rm -f /sgl-workspace/nvshmem_src_3.2.5-1.txz \
- && NVSHMEM_SHMEM_SUPPORT=0 \
-    NVSHMEM_UCX_SUPPORT=0 \
-    NVSHMEM_USE_NCCL=0 \
-    NVSHMEM_MPI_SUPPORT=0 \
-    NVSHMEM_IBGDA_SUPPORT=1 \
-    NVSHMEM_PMIX_SUPPORT=0 \
-    NVSHMEM_TIMEOUT_DEVICE_POLLING=0 \
-    NVSHMEM_USE_GDRCOPY=1 \
-    cmake -S . -B build/ -DCMAKE_INSTALL_PREFIX=${NVSHMEM_DIR} -DCMAKE_CUDA_ARCHITECTURES=90 \
- && cmake --build build --target install -j \
- && cd /sgl-workspace/DeepEP \
- && NVSHMEM_DIR=${NVSHMEM_DIR} pip install .
-
-<<<<<<< HEAD
 ARG CUDA_VERSION
 COPY . /sgl-workspace/sglang
 RUN python3 -m pip install --upgrade pip setuptools wheel html5lib six --break-system-packages --ignore-installed\
@@ -130,19 +48,5 @@
     && if [ "$CUDA_VERSION" = "12.8.1" ]; then \
          python3 -m pip install nvidia-nccl-cu12==2.26.2.post1 --force-reinstall --no-deps --break-system-packages; \
        fi
-=======
-# Python tools
-RUN python3 -m pip install --no-cache-dir \
-    datamodel_code_generator \
-    mooncake_transfer_engine==0.3.3.post2 \
-    pre-commit \
-    pytest \
-    black \
-    isort \
-    icdiff \
-    uv \
-    wheel \
-    scikit-build-core
->>>>>>> ceba0ce4
 
 ENV DEBIAN_FRONTEND=interactive
ARG CUDA_VERSION=12.5.1

# use 24.02 to cope with tianqing cuda version 12.3.X
FROM nvcr.io/nvidia/tritonserver:24.02-py3-min

ARG BUILD_TYPE=all
ENV DEBIAN_FRONTEND=noninteractive

RUN echo 'tzdata tzdata/Areas select America' | debconf-set-selections \
    && echo 'tzdata tzdata/Zones/America select Los_Angeles' | debconf-set-selections \
    && apt update -y \
    && apt install software-properties-common -y \
    && add-apt-repository ppa:deadsnakes/ppa -y && apt update \
    && apt install python3.10 python3.10-dev -y \
    && update-alternatives --install /usr/bin/python3 python3 /usr/bin/python3.10 1 \
    && update-alternatives --set python3 /usr/bin/python3.10 && apt install python3.10-distutils -y \
    && apt install curl git sudo libibverbs-dev -y \
    && apt install -y rdma-core infiniband-diags ibverbs-utils openssh-server perftest ibverbs-providers libibumad3 libibverbs1 libnl-3-200 libnl-route-3-200 librdmacm1 \
    && curl https://bootstrap.pypa.io/get-pip.py -o get-pip.py && python3 get-pip.py \
    && python3 --version \
    && python3 -m pip --version \
    && rm -rf /var/lib/apt/lists/* \
    && apt clean

RUN pip config set global.index-url https://pypi.tuna.tsinghua.edu.cn/simple

# For openbmb/MiniCPM models
RUN pip3 install datamodel_code_generator

WORKDIR /sgl-workspace

ARG CUDA_VERSION
COPY . /sgl-workspace/sglang
RUN python3 -m pip install --upgrade pip setuptools wheel html5lib six \
    # && git clone --depth=1 https://github.com/sgl-project/sglang.git \
    && if [ "$CUDA_VERSION" = "12.1.1" ]; then \
         export CUINDEX=121; \
       elif [ "$CUDA_VERSION" = "12.4.1" ]; then \
         export CUINDEX=124; \
       elif [ "$CUDA_VERSION" = "12.5.1" ]; then \
<<<<<<< HEAD
         python3 -m pip install torch==2.5.1 --index-url https://download.pytorch.org/whl/cu124; \
=======
         export CUINDEX=124; \
>>>>>>> defede50
       elif [ "$CUDA_VERSION" = "11.8.0" ]; then \
         export CUINDEX=118; \
         python3 -m pip install --no-cache-dir sgl-kernel -i https://docs.sglang.ai/whl/cu118; \
       else \
         echo "Unsupported CUDA version: $CUDA_VERSION" && exit 1; \
       fi \
    && python3 -m pip install --no-cache-dir torch --index-url https://download.pytorch.org/whl/cu${CUINDEX} \
    && cd sglang \
<<<<<<< HEAD
    && if [ "$BUILD_TYPE" = "srt" ]; then \
         if [ "$CUDA_VERSION" = "12.1.1" ]; then \
           python3 -m pip --no-cache-dir install -e "python[srt]" --find-links https://flashinfer.ai/whl/cu121/torch2.5/flashinfer-python; \
         elif [ "$CUDA_VERSION" = "12.4.1" ]; then \
           python3 -m pip --no-cache-dir install -e "python[srt]" --find-links https://flashinfer.ai/whl/cu124/torch2.5/flashinfer-python; \
         elif [ "$CUDA_VERSION" = "12.5.1" ]; then \
           python3 -m pip --no-cache-dir install -e "python[srt]" --find-links https://flashinfer.ai/whl/cu124/torch2.5/flashinfer-python; \
         elif [ "$CUDA_VERSION" = "11.8.0" ]; then \
           python3 -m pip --no-cache-dir install -e "python[srt]" --find-links https://flashinfer.ai/whl/cu118/torch2.5/flashinfer-python; \
           python3 -m pip install sgl-kernel -i https://docs.sglang.ai/whl/cu118; \
         else \
           echo "Unsupported CUDA version: $CUDA_VERSION" && exit 1; \
         fi; \
       else \
         if [ "$CUDA_VERSION" = "12.1.1" ]; then \
           python3 -m pip --no-cache-dir install -e "python[all]" --find-links https://flashinfer.ai/whl/cu121/torch2.5/flashinfer-python; \
         elif [ "$CUDA_VERSION" = "12.4.1" ]; then \
           python3 -m pip --no-cache-dir install -e "python[all]" --find-links https://flashinfer.ai/whl/cu124/torch2.5/flashinfer-python; \
         elif [ "$CUDA_VERSION" = "12.5.1" ]; then \
           python3 -m pip --no-cache-dir install -e "python[all]" --find-links ./flashinfer_python-0.2.2+cu124torch2.5-cp38-abi3-linux_x86_64.whl; \
         elif [ "$CUDA_VERSION" = "11.8.0" ]; then \
           python3 -m pip --no-cache-dir install -e "python[all]" --find-links https://flashinfer.ai/whl/cu118/torch2.5/flashinfer-python; \
           python3 -m pip install sgl-kernel -i https://docs.sglang.ai/whl/cu118; \
         else \
           echo "Unsupported CUDA version: $CUDA_VERSION" && exit 1; \
         fi; \
       fi
=======
    && python3 -m pip --no-cache-dir install -e "python[${BUILD_TYPE}]" --find-links https://flashinfer.ai/whl/cu${CUINDEX}/torch2.5/flashinfer-python
>>>>>>> defede50

RUN rm -rf flashinfer_python-0.2.2+cu124torch2.5-cp38-abi3-linux_x86_64.whl
ENV DEBIAN_FRONTEND=interactive<|MERGE_RESOLUTION|>--- conflicted
+++ resolved
@@ -38,50 +38,15 @@
        elif [ "$CUDA_VERSION" = "12.4.1" ]; then \
          export CUINDEX=124; \
        elif [ "$CUDA_VERSION" = "12.5.1" ]; then \
-<<<<<<< HEAD
-         python3 -m pip install torch==2.5.1 --index-url https://download.pytorch.org/whl/cu124; \
-=======
          export CUINDEX=124; \
->>>>>>> defede50
        elif [ "$CUDA_VERSION" = "11.8.0" ]; then \
          export CUINDEX=118; \
          python3 -m pip install --no-cache-dir sgl-kernel -i https://docs.sglang.ai/whl/cu118; \
        else \
          echo "Unsupported CUDA version: $CUDA_VERSION" && exit 1; \
        fi \
-    && python3 -m pip install --no-cache-dir torch --index-url https://download.pytorch.org/whl/cu${CUINDEX} \
+    && python3 -m pip install --no-cache-dir torch==2.5.1 \
     && cd sglang \
-<<<<<<< HEAD
-    && if [ "$BUILD_TYPE" = "srt" ]; then \
-         if [ "$CUDA_VERSION" = "12.1.1" ]; then \
-           python3 -m pip --no-cache-dir install -e "python[srt]" --find-links https://flashinfer.ai/whl/cu121/torch2.5/flashinfer-python; \
-         elif [ "$CUDA_VERSION" = "12.4.1" ]; then \
-           python3 -m pip --no-cache-dir install -e "python[srt]" --find-links https://flashinfer.ai/whl/cu124/torch2.5/flashinfer-python; \
-         elif [ "$CUDA_VERSION" = "12.5.1" ]; then \
-           python3 -m pip --no-cache-dir install -e "python[srt]" --find-links https://flashinfer.ai/whl/cu124/torch2.5/flashinfer-python; \
-         elif [ "$CUDA_VERSION" = "11.8.0" ]; then \
-           python3 -m pip --no-cache-dir install -e "python[srt]" --find-links https://flashinfer.ai/whl/cu118/torch2.5/flashinfer-python; \
-           python3 -m pip install sgl-kernel -i https://docs.sglang.ai/whl/cu118; \
-         else \
-           echo "Unsupported CUDA version: $CUDA_VERSION" && exit 1; \
-         fi; \
-       else \
-         if [ "$CUDA_VERSION" = "12.1.1" ]; then \
-           python3 -m pip --no-cache-dir install -e "python[all]" --find-links https://flashinfer.ai/whl/cu121/torch2.5/flashinfer-python; \
-         elif [ "$CUDA_VERSION" = "12.4.1" ]; then \
-           python3 -m pip --no-cache-dir install -e "python[all]" --find-links https://flashinfer.ai/whl/cu124/torch2.5/flashinfer-python; \
-         elif [ "$CUDA_VERSION" = "12.5.1" ]; then \
-           python3 -m pip --no-cache-dir install -e "python[all]" --find-links ./flashinfer_python-0.2.2+cu124torch2.5-cp38-abi3-linux_x86_64.whl; \
-         elif [ "$CUDA_VERSION" = "11.8.0" ]; then \
-           python3 -m pip --no-cache-dir install -e "python[all]" --find-links https://flashinfer.ai/whl/cu118/torch2.5/flashinfer-python; \
-           python3 -m pip install sgl-kernel -i https://docs.sglang.ai/whl/cu118; \
-         else \
-           echo "Unsupported CUDA version: $CUDA_VERSION" && exit 1; \
-         fi; \
-       fi
-=======
-    && python3 -m pip --no-cache-dir install -e "python[${BUILD_TYPE}]" --find-links https://flashinfer.ai/whl/cu${CUINDEX}/torch2.5/flashinfer-python
->>>>>>> defede50
+    && python3 -m pip --no-cache-dir install -e "python[${BUILD_TYPE}]" --find-links https://ghfast.top/https://github.com/flashinfer-ai/flashinfer/releases/download/v0.2.3/flashinfer_python-0.2.3%2Bcu124torch2.5-cp38-abi3-linux_x86_64.whl
 
-RUN rm -rf flashinfer_python-0.2.2+cu124torch2.5-cp38-abi3-linux_x86_64.whl
 ENV DEBIAN_FRONTEND=interactive